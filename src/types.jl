--- conflicted
+++ resolved
@@ -1043,18 +1043,13 @@
 # Take precedence over AtomsBase.jl show function
 Base.show(io::IO, ::MIME"text/plain", s::Union{System, ReplicaSystem}) = show(io, s)
 
-<<<<<<< HEAD
-
 #Unit types to dispatch on
 @derived_dimension MolarMass Unitful.𝐌/Unitful.𝐍 true
 @derived_dimension BoltzmannConstUnits Unitful.𝐌*Unitful.𝐋^2*Unitful.𝐓^-2*Unitful.𝚯^-1 true
 @derived_dimension MolarBoltmzannConstUnits Unitful.𝐌*Unitful.𝐋^2*Unitful.𝐓^-2*Unitful.𝚯^-1*Unitful.𝐍^-1 true
 
 
-
 # Convert AtomsBase AbstractSystem to Molly system
-=======
->>>>>>> 2aae85c4
 """
     System(abstract_system)
 
@@ -1063,13 +1058,9 @@
 To add properties not present in the AtomsBase interface (e.g. pair potentials) use the
 convenience constructor `System(sys::System)`.
 """
-<<<<<<< HEAD
 function System(sys::AbstractSystem{D}, energy_units, force_units) where D
 
     #Convert BC to Molly types
-=======
-function System(sys::AbstractSystem{D}) where D
->>>>>>> 2aae85c4
     bb = bounding_box(sys)
     bcs = AtomsBase.boundary_conditions(sys)
 
@@ -1103,7 +1094,6 @@
         throw(ArgumentError("Molly does not support 2D triclinic domains"))
     end
 
-<<<<<<< HEAD
     length_unit = unit(first(position(sys,1)))
 
     atoms = Vector{Molly.Atom}(undef, (length(sys),))
@@ -1112,20 +1102,11 @@
         atoms[i] = Molly.Atom(; index = i, charge = get(atom, :charge, 0.0), mass = atomic_mass(atom),
             σ = 0.0*length_unit, ϵ = 0.0*energy_units)
         atoms_data[i] = AtomData(; element = String(atomic_symbol(atom)))
-=======
-    atoms = Vector{Atom}(undef, (length(sys),))
-    atoms_data = Vector{AtomData}(undef, (length(sys),))
-    for (i, atom) in enumerate(sys)
-        atoms[i] = Atom(; index=i, charge=get(atom, :charge, 0.0), mass=atomic_mass(atom))
-        atoms_data[i] = AtomData(; element=String(atomic_symbol(atom)))
->>>>>>> 2aae85c4
     end
 
     coords = position(sys)
     vels = velocity(sys)
 
-<<<<<<< HEAD
-   
     mass_dim = dimension(atomic_mass(sys,1))
 
     if mass_dim == u"𝐌" && dimension(energy_units) == u"𝐋^2 * 𝐌 * 𝐍^-1 * 𝐓^-2"
@@ -1145,13 +1126,3 @@
                     force_units = force_units)
 
 end
-=======
-    return System(;
-        atoms=atoms,
-        coords=coords,
-        boundary=molly_boundary,
-        velocities=vels,
-        atoms_data=atoms_data,
-    )
-end
->>>>>>> 2aae85c4
